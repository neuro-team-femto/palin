--- conflicted
+++ resolved
@@ -60,13 +60,8 @@
     trial_responses_df = trial_responses_df.join(trial_responses_df[response_identifier].str.split(expand=True).rename(columns={0: '%s1' % response_identifier, 1: '%s2' % response_identifier}))
     
     #clean the response data by removing any non-numeric characters
-<<<<<<< HEAD
-    trial_responses_df['%s1' % response_identifier] = trial_responses_df['%s1' % response_identifier].str.replace(r'\D', '', regex=True))
-    trial_responses_df['%s2' % response_identifier] = trial_responses_df['%s2' % response_identifier].str.replace(r'\D', '', regex=True))
-=======
     trial_responses_df['%s1' % response_identifier] = trial_responses_df['%s1' % response_identifier].str.replace(r'\D', '', regex=True)
     trial_responses_df['%s2' % response_identifier] = trial_responses_df['%s2' % response_identifier].str.replace(r'\D', '', regex=True)
->>>>>>> b23b2f3d
     
     # drop the original response column
     trial_responses_df = trial_responses_df.drop(columns=[response_identifier])
